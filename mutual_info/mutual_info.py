"""
Non-parametric computation of entropy and mutual-information

Adapted by G Varoquaux for code created by R Brette, itself
from several papers (see in the code).

These computations rely on nearest-neighbor statistics
"""
from functools import lru_cache

import numpy as np
from numpy import pi
from scipy import ndimage
from scipy.linalg import det
from scipy.special import gamma, digamma
from sklearn.neighbors import NearestNeighbors

__all__ = ["entropy", "mutual_information", "entropy_gaussian"]

EPS = np.finfo(float).eps
DEFAULT_TRANFORM = 'rank'

def handle_transform(X, transform):
    allowed_transforms = {
            'rank': rank_transform,
            'standardize': standardize_transform,
            None: lambda x: x
    }
    if transform not in allowed_transforms:
        raise Exception(f'Unknown transform {transform}. Allowed={allowed_transforms}')
    return allowed_transforms[transform](X)


def rank_transform(x, pct=True):
    """
    Basically a pure numpy version of pd.rank
    See https://stackoverflow.com/questions/5284646/rank-items-in-an-array-using-python-numpy-without-sorting-array-twice/59864018#59864018 for more notes
    """
    ind = np.argsort(x, axis=0)
    ranks = np.empty_like(ind)
    if x.ndim == 1:
        values = np.arange(x.shape[0])
    else:
        values = np.repeat(np.arange(x.shape[0])[:, None], x.shape[1], axis=1)
    np.put_along_axis(ranks, ind, values, axis=0)
    if pct:
        ranks = (ranks + 1) / (ranks.shape[0] + 1)
    return ranks


def standardize_transform(x):
    return (x - x.mean(axis=0)) / x.std(axis=0)


def nearest_distances(X, k=1):
    """
    X = array(N,M)
    N = number of points
    M = number of dimensions

    returns the distance to the kth nearest neighbor for every point in X
    """
    knn = NearestNeighbors(n_neighbors=k + 1)
    knn.fit(X)
    d, _ = knn.kneighbors(X)  # the first nearest neighbor is itself
    return d[:, -1]  # returns the distance to the kth nearest neighbor


def covar_to_corr(C):
    assert np.allclose(C, C.T), 'Covariance matrix not symmetric'
    d = 1 / np.sqrt(np.diag(C))
    # same as np.diag(d) @ C @ np.diag(d), but using broadcasting
    return d * (d * C).T


def entropy_gaussian(C):
    """
    Entropy of a gaussian variable with covariance matrix C
    """
    # Remember Covariance is dimensional variable. Corr is dimensionless.
    # You can never take the log of a dimensional variable.
    if np.isscalar(C):  # corr is just 1
        return 0.5 * (1 + np.log(2 * pi)) # + 0.5 * np.log(1)
    else:
        corr = covar_to_corr(C)
        n = corr.shape[0]  # dimension
        return 0.5 * n * (1 + np.log(2 * pi)) + 0.5 * np.log(abs(det(corr)))



def entropy(X, k=1, transform=DEFAULT_TRANFORM):
    """Returns the approximate entropy of X via some knn estimator.

    Parameters
    ===========

    X : array-like, shape (n_samples, n_features)
        The data the entropy of which is computed

    k : int, optional
        number of nearest neighbors for density estimation

    Notes
    ======

    Kozachenko, L. F. & Leonenko, N. N. 1987 Sample estimate of entropy
    of a random vector. Probl. Inf. Transm. 23, 95-101.
    See also: Evans, D. 2008 A computationally efficient estimator for
    mutual information, Proc. R. Soc. A 464 (2093), 1203-1215.
    and:
    Kraskov A, Stogbauer H, Grassberger P. (2004). Estimating mutual
    information. Phys Rev E 69(6 Pt 2):066138.
    """
    check = np.unique(X, axis=0)
    if check.shape[0] == 1:
        # deterministic variable has entropy 0
        return 0.0
    X = handle_transform(X, transform)

    # Distance to kth nearest neighbor
<<<<<<< HEAD
    R = nearest_distances(X, k)  # squared distances
    N, D = X.shape
=======
    r = nearest_distances(X, k)  # squared distances
    n, d = X.shape
    volume_unit_ball = get_volume_unit_ball(d)
>>>>>>> 7b88a59e
    """
    F. Perez-Cruz, (2008). Estimation of Information Theoretic Measures
    for Continuous Random Variables. Advances in Neural Information
    Processing Systems 21 (NIPS). Vancouver (Canada), December.

    See eq (9):

        (9) hhat = - mean(log(phat))
        (3) phat = k / (n - 1) / volume_unit_ball / r ** d

    So phat = d * mean(log(r)) + log(vub) + log(n - 1) - log(k)
    In eq (20) of Kraskov (2003), it is different:

        (20) hhat = -digamma(k) + digamma(n) + log(vub) + d / n * mean(log(2 * r))

    See https://hal.inria.fr/hal-01272527/document probably for best description.

    I think the confusion is that in the L_infinity norm, unitball is 2 ** D.

    See also the dit project on github. Has a similar form.
    """
<<<<<<< HEAD
    R = R + np.finfo(X.dtype).eps
    volume_unit_ball = (pi ** (D / 2)) / gamma(1 + D / 2)
    return digamma(N) - digamma(k) + np.log(volume_unit_ball) + D * np.mean(np.log(R))
=======
    return d * np.mean(np.log(2 * r + np.finfo(X.dtype).eps)) + np.log(volume_unit_ball) + psi(n) - psi(k)


@lru_cache
def get_volume_unit_ball(d):
    volume_unit_ball = 1
    for dim in range(1, d + 1):
        volume_unit_ball = volume_unit_ball * (pi ** (dim / 2) / gamma(dim / 2 + 1) / 2 ** dim)
    return volume_unit_ball
>>>>>>> 7b88a59e


def mutual_information(variables, k=1, transform=DEFAULT_TRANFORM):
    """
    Returns the mutual information between any number of variables.
    Each variable is a matrix X = array(n_samples, n_features)
    where
      n = number of samples
      dx,dy = number of dimensions

    Optionally, the following keyword argument can be specified:
      k = number of nearest neighbors for density estimation

    Example: mutual_information((X, Y)), mutual_information((X, Y, Z), k=5)
    """
    if len(variables) < 2:
        raise AttributeError("Mutual information must involve at least 2 variables")
    variables = [handle_transform(x, transform) for x in variables]
    all_vars = np.hstack(variables)
    # # check that mi(X, X) = entropy(X)
    # check = np.unique(all_vars, axis=1)
    # if all_vars.shape[1] != check.shape[1]:
    #     print(f"WARNING: dropping {all_vars.shape[1] - check.shape[1]} variables as the samples are identical!")
    #     all_vars = check
    return sum([entropy(X, k=k, transform=None) for X in variables]) - entropy(all_vars, k=k, transform=None)


def mutual_information_2d(x, y, sigma=1, normalized=False):
    """
    Computes (normalized) mutual information between two 1D variate from a
    joint histogram.

    Parameters
    ----------
    x : 1D array
        first variable

    y : 1D array
        second variable

    sigma: float
        sigma for Gaussian smoothing of the joint histogram

    Returns
    -------
    nmi: float
        the computed similariy measure

    """
    bins = (256, 256)

    jh = np.histogram2d(x, y, bins=bins)[0]

    # smooth the jh with a gaussian filter of given sigma
    ndimage.gaussian_filter(jh, sigma=sigma, mode="constant", output=jh)

    # compute marginal histograms
    jh = jh + EPS
    sh = np.sum(jh)
    jh = jh / sh
    s1 = np.sum(jh, axis=0).reshape((-1, jh.shape[0]))
    s2 = np.sum(jh, axis=1).reshape((jh.shape[1], -1))

    # Normalised Mutual Information of:
    # Studholme,  jhill & jhawkes (1998).
    # "A normalized entropy measure of 3-D medical image alignment".
    # in Proc. Medical Imaging 1998, vol. 3338, San Diego, CA, pp. 132-143.
    if normalized:
        mi = ((np.sum(s1 * np.log(s1)) + np.sum(s2 * np.log(s2))) / np.sum(jh * np.log(jh))) - 1
    else:
        mi = np.sum(jh * np.log(jh)) - np.sum(s1 * np.log(s1)) - np.sum(s2 * np.log(s2))

    return mi<|MERGE_RESOLUTION|>--- conflicted
+++ resolved
@@ -118,14 +118,8 @@
     X = handle_transform(X, transform)
 
     # Distance to kth nearest neighbor
-<<<<<<< HEAD
     R = nearest_distances(X, k)  # squared distances
     N, D = X.shape
-=======
-    r = nearest_distances(X, k)  # squared distances
-    n, d = X.shape
-    volume_unit_ball = get_volume_unit_ball(d)
->>>>>>> 7b88a59e
     """
     F. Perez-Cruz, (2008). Estimation of Information Theoretic Measures
     for Continuous Random Variables. Advances in Neural Information
@@ -147,21 +141,9 @@
 
     See also the dit project on github. Has a similar form.
     """
-<<<<<<< HEAD
     R = R + np.finfo(X.dtype).eps
     volume_unit_ball = (pi ** (D / 2)) / gamma(1 + D / 2)
     return digamma(N) - digamma(k) + np.log(volume_unit_ball) + D * np.mean(np.log(R))
-=======
-    return d * np.mean(np.log(2 * r + np.finfo(X.dtype).eps)) + np.log(volume_unit_ball) + psi(n) - psi(k)
-
-
-@lru_cache
-def get_volume_unit_ball(d):
-    volume_unit_ball = 1
-    for dim in range(1, d + 1):
-        volume_unit_ball = volume_unit_ball * (pi ** (dim / 2) / gamma(dim / 2 + 1) / 2 ** dim)
-    return volume_unit_ball
->>>>>>> 7b88a59e
 
 
 def mutual_information(variables, k=1, transform=DEFAULT_TRANFORM):
